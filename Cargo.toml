[package]
name = "openssh"
version = "0.9.0-rc.1"
authors = ["Jon Gjengset <jon@thesquareplanet.com>"]
edition = "2021"
rust-version = "1.56.1"
license = "MIT OR Apache-2.0"

readme = "README.md"
description = "SSH through OpenSSH"
repository = "https://github.com/openssh-rust/openssh.git"

keywords = ["ssh","remote","openssh","orchestration"]
categories = ["network-programming", "api-bindings"]

[badges]
azure-devops = { project = "jonhoo/jonhoo", pipeline = "openssh", build = "23" }
codecov = { repository = "jonhoo/openssh-rs", branch = "master", service = "github" }
maintenance = { status = "experimental" }

# docs.rs-specific configuration, shamelessly copied from
# https://stackoverflow.com/a/61417700/8375400.
#
# To test locally, use ` ./build_doc.sh`
[package.metadata.docs.rs]
# document all features
all-features = true
# defines the configuration attribute `docsrs`
rustdoc-args = ["--cfg", "docsrs"]

[features]
default = ["process-mux"]
process-mux = []
native-mux = ["openssh-mux-client"]
scp = []
sftp = ["openssh-sftp-client"]

[dependencies]
tempfile = "3.1.0"
shell-escape = "0.1.5"
tokio = { version = "1", features = [ "process", "io-util", "macros" ] }
tokio-pipe = "0.2.8"

libc = "0.2.112"
io-lifetimes = "0.5"

once_cell = "1.8.0"
dirs = "4.0.0"

<<<<<<< HEAD
openssh-mux-client = { version = "0.14.3", optional = true }
openssh-sftp-client = { version = "0.8.1", optional = true }
=======
openssh-mux-client = { version = "0.14.4", optional = true }
>>>>>>> 5c19410c

[dev-dependencies]
lazy_static = "1.4.0"
regex = "1"
tokio = { version = "1", features = [ "full" ] }

[[example]]
name = "native-mux_tsp"
required-features = ["native-mux"]

[[example]]
name = "tsp"
required-features = ["process-mux"]

[[test]]
name = "sftp"
required-features = ["sftp"]<|MERGE_RESOLUTION|>--- conflicted
+++ resolved
@@ -47,12 +47,8 @@
 once_cell = "1.8.0"
 dirs = "4.0.0"
 
-<<<<<<< HEAD
-openssh-mux-client = { version = "0.14.3", optional = true }
+openssh-mux-client = { version = "0.14.4", optional = true }
 openssh-sftp-client = { version = "0.8.1", optional = true }
-=======
-openssh-mux-client = { version = "0.14.4", optional = true }
->>>>>>> 5c19410c
 
 [dev-dependencies]
 lazy_static = "1.4.0"
